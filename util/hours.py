--- conflicted
+++ resolved
@@ -127,7 +127,7 @@
     user_id: str,
 ):
     """Add hours to the record for a volunteer and notify them via Slack
-    
+
     Returns the tidyhq_cache (potentially refreshed if users were not found)
     """
 
@@ -143,21 +143,25 @@
         if not tidyhq_id:
             # If we haven't refreshed the cache yet, try refreshing it first
             if not cache_refreshed:
-                logging.info(f"Could not find TidyHQ ID for Slack user {volunteer}, refreshing cache")
+                logging.info(
+                    f"Could not find TidyHQ ID for Slack user {volunteer}, refreshing cache"
+                )
                 tidyhq_cache = tidyhq.fresh_cache(config=config, force=True)
                 cache_refreshed = True
-                
+
                 # Write the fresh cache to file to make it the global copy
                 with open("cache.json", "w") as f:
                     json.dump(tidyhq_cache, f, indent=4)
-                
+
                 # Try mapping again with the fresh cache
                 tidyhq_id = tidyhq.map_slack_to_tidyhq(
                     tidyhq_cache=tidyhq_cache, config=config, slack_id=volunteer
                 )
-        
+
         if not tidyhq_id:
-            logging.warning(f"Could not find TidyHQ ID for Slack user {volunteer} even after cache refresh")
+            logging.warning(
+                f"Could not find TidyHQ ID for Slack user {volunteer} even after cache refresh"
+            )
 
             failed.append(volunteer)
             continue
@@ -264,10 +268,8 @@
             app.client.pins_add(
                 channel=config["slack"]["admin_channel"], timestamp=m["ts"]
             )
-<<<<<<< HEAD
-    
+
     return tidyhq_cache
-=======
 
 
 def get_overall_statistics(
@@ -407,5 +409,4 @@
         }
     )
 
-    return volunteers_with_totals
->>>>>>> 50f2ffab
+    return volunteers_with_totals